--- conflicted
+++ resolved
@@ -27,13 +27,9 @@
   height: 2.75em; // 44px
   letter-spacing: em(1px);
   margin: 1em 0 1em .5em;
-<<<<<<< HEAD
   min-width: 6em; // 96px
   padding: .65em 1em;
-=======
-  padding: .5em 1em;
   text-align: center;
->>>>>>> ec7856a0
   text-decoration: none;
   text-transform: uppercase;
   vertical-align: middle;
