/**
 * @license
 *
 * Copyright IBM Corp. 2019, 2023
 *
 * This source code is licensed under the Apache-2.0 license found in the
 * LICENSE file in the root directory of this source tree.
 */

<<<<<<< HEAD
import { classMap } from 'lit/directives/class-map.js';
import { html } from 'lit';
import { property, customElement, query } from 'lit/decorators.js';
import { ifDefined } from 'lit/directives/if-defined.js';
import { prefix } from '../../globals/settings';
import CDSCheckbox from '../checkbox/checkbox';
import { TOGGLE_SIZE } from './defs';
import styles from './toggle.scss';
import HostListener from '../../globals/decorators/host-listener';
import HostListenerMixin from '../../globals/mixins/host-listener';
=======
import { classMap } from 'lit-html/directives/class-map';
import { html, property } from 'lit-element';
import settings from 'carbon-components/es/globals/js/settings';
import ifNonNull from '../../globals/directives/if-non-null';
import BXCheckbox from '../checkbox/checkbox';
import { TOGGLE_SIZE } from './defs';
import styles from './toggle.scss';
import { carbonElement as customElement } from '../../globals/decorators/carbon-element';
>>>>>>> 3f4c438f

export { TOGGLE_SIZE };

/**
 * Basic toggle.
 *
 * @element cds-toggle
 * @slot label-text - The label text.
 * @slot checked-text - The text for the checked state.
 * @slot unchecked-text - The text for the unchecked state.
 * @fires cds-toggle-changed - The custom event fired after this changebox changes its checked state.
 */
@customElement(`${prefix}-toggle`)
class CDSToggle extends HostListenerMixin(CDSCheckbox) {
  @query('button')
  protected _checkboxNode!: HTMLInputElement;

  /**
   * Handles `click` event on the `<button>` in the shadow DOM.
   */
  protected _handleChange() {
    const { checked, indeterminate } = this._checkboxNode;
    if (this.disabled || this.readOnly) return;
    this.checked = !checked;
    this.indeterminate = indeterminate;
    const { eventChange } = this.constructor as typeof CDSCheckbox;
    this.dispatchEvent(
      new CustomEvent(eventChange, {
        bubbles: true,
        composed: true,
        detail: {
          indeterminate,
        },
      })
    );
  }

  /**
   * Handles `keydown` event on the toggle button.
   */
  @HostListener('keydown')
  // @ts-ignore: The decorator refers to this method but TS thinks this method is not referred to
  protected _handleKeydown = async (event: KeyboardEvent) => {
    const { key } = event;

    if (key === ' ') {
      this._handleChange();
    }
  };

  protected _renderCheckmark() {
    if (this.size !== TOGGLE_SIZE.SMALL) {
      return undefined;
    }
    return html`
      <svg
        class="${prefix}--toggle__check"
        width="6px"
        height="5px"
        viewBox="0 0 6 5">
        <path d="M2.2 2.7L5 0 6 1 2.2 5 0 2.7 1 1.5z" />
      </svg>
    `;
  }

  /**
   * The text for the checked state.
   */
  @property({ attribute: 'label-a' })
  labelA = '';

  /**
   * Hide label text.
   */
  @property({ reflect: true, type: Boolean })
  hideLabel = false;

  /**
   * Read only boolean.
   */
  @property({ reflect: true, attribute: 'read-only', type: Boolean })
  readOnly = false;

  /**
   * Toggle size.
   */
  @property({ reflect: true })
  size = TOGGLE_SIZE.REGULAR;

  /**
   * The text for the unchecked state.
   */
  @property({ attribute: 'label-b' })
  labelB = '';

  render() {
    const {
      checked,
      disabled,
      labelText,
      hideLabel,
      id,
      name,
      size,
      labelA,
      labelB,
      value,
      _handleChange: handleChange,
    } = this;
    const inputClasses = classMap({
      [`${prefix}--toggle__appearance`]: true,
      [`${prefix}--toggle__appearance--${size}`]: size,
    });
    const toggleClasses = classMap({
      [`${prefix}--toggle__switch`]: true,
      [`${prefix}--toggle__switch--checked`]: checked,
    });
    const stateText = checked ? labelA : labelB;
    return html`
      <button
        class="${prefix}--toggle__button"
        role="switch"
        type="button"
        aria-checked=${checked}
        aria-lable=${labelText}
        .checked="${checked}"
        name="${ifDefined(name)}"
        value="${ifDefined(value)}"
        ?disabled=${disabled}
        id="${id}"></button>
      <label for="${id}" class="${prefix}--toggle__label">
        <span class="${prefix}--toggle__label-text">${labelText}</span>
        <div class="${inputClasses}">
          <div class="${toggleClasses}" @click=${handleChange}>
            ${this._renderCheckmark()}
          </div>
          <span
            ?hidden="${hideLabel}"
            class="${prefix}--toggle__text"
            aria-hidden="true"
            >${stateText}</span
          >
        </div>
      </label>
    `;
  }

  /**
   * The name of the custom event fired after this changebox changes its checked state.
   */
  static get eventChange() {
    return `${prefix}-toggle-changed`;
  }

  static styles = styles;
}

export default CDSToggle;<|MERGE_RESOLUTION|>--- conflicted
+++ resolved
@@ -7,10 +7,9 @@
  * LICENSE file in the root directory of this source tree.
  */
 
-<<<<<<< HEAD
 import { classMap } from 'lit/directives/class-map.js';
 import { html } from 'lit';
-import { property, customElement, query } from 'lit/decorators.js';
+import { property, query } from 'lit/decorators.js';
 import { ifDefined } from 'lit/directives/if-defined.js';
 import { prefix } from '../../globals/settings';
 import CDSCheckbox from '../checkbox/checkbox';
@@ -18,16 +17,7 @@
 import styles from './toggle.scss';
 import HostListener from '../../globals/decorators/host-listener';
 import HostListenerMixin from '../../globals/mixins/host-listener';
-=======
-import { classMap } from 'lit-html/directives/class-map';
-import { html, property } from 'lit-element';
-import settings from 'carbon-components/es/globals/js/settings';
-import ifNonNull from '../../globals/directives/if-non-null';
-import BXCheckbox from '../checkbox/checkbox';
-import { TOGGLE_SIZE } from './defs';
-import styles from './toggle.scss';
 import { carbonElement as customElement } from '../../globals/decorators/carbon-element';
->>>>>>> 3f4c438f
 
 export { TOGGLE_SIZE };
 
