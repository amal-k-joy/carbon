--- conflicted
+++ resolved
@@ -128,7 +128,6 @@
    */
   @HostListener('click')
   // @ts-ignore: The decorator refers to this method but TS thinks this method is not referred to
-<<<<<<< HEAD
   private _handleClick = (event) => {
     if (
       !(event.target as HTMLElement).matches(
@@ -153,14 +152,6 @@
             }
           )
         );
-=======
-  private _handleClick = () => {
-    const { disabled, _radioButtonDelegate: radioButtonDelegate } = this;
-    if (radioButtonDelegate && !disabled && !this.disabledItem) {
-      this.checked = true;
-      if (this._manager) {
-        this._manager.select(radioButtonDelegate, this.readOnly);
->>>>>>> a4faa1fc
       }
       this.dispatchEvent(
         new CustomEvent(
@@ -183,7 +174,6 @@
   @HostListener('keydown')
   // @ts-ignore: The decorator refers to this method but TS thinks this method is not referred to
   private _handleKeydown = (event: KeyboardEvent) => {
-<<<<<<< HEAD
     if (
       !(event.target as HTMLElement).matches(
         (this.constructor as typeof CDSRadioButton)?.slugItem
@@ -206,24 +196,6 @@
         if (event.key === ' ' || event.key === 'Enter') {
           manager.select(radioButtonDelegate, this.readOnly);
         }
-=======
-    const { orientation, _radioButtonDelegate: radioButtonDelegate } = this;
-    const manager = this._manager;
-    if (radioButtonDelegate && manager) {
-      const navigationDirectionForKey =
-        orientation === RADIO_BUTTON_ORIENTATION.HORIZONTAL
-          ? navigationDirectionForKeyHorizontal
-          : navigationDirectionForKeyVertical;
-      const navigationDirection = navigationDirectionForKey[event.key];
-      if (navigationDirection) {
-        manager.select(
-          manager.navigate(radioButtonDelegate, navigationDirection),
-          this.readOnly
-        );
-      }
-      if (event.key === ' ' || event.key === 'Enter') {
-        manager.select(radioButtonDelegate, this.readOnly);
->>>>>>> a4faa1fc
       }
     }
   };
