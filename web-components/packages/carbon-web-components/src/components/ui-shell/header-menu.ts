/**
 * @license
 *
 * Copyright IBM Corp. 2019, 2023
 *
 * This source code is licensed under the Apache-2.0 license found in the
 * LICENSE file in the root directory of this source tree.
 */

<<<<<<< HEAD
import { ifDefined } from 'lit/directives/if-defined.js';
import { LitElement, html } from 'lit';
import { property, customElement, query } from 'lit/decorators.js';
import { classMap } from 'lit/directives/class-map.js';
=======
import settings from 'carbon-components/es/globals/js/settings';
import { ifDefined } from 'lit-html/directives/if-defined';
import { html, property, query, LitElement } from 'lit-element';
>>>>>>> 3f4c438f
import ChevronDownGlyph from '@carbon/icons/lib/chevron--down/16';
import { prefix } from '../../globals/settings';
import FocusMixin from '../../globals/mixins/focus';
import HostListenerMixin from '../../globals/mixins/host-listener';
import HostListener from '../../globals/decorators/host-listener';
import { forEach } from '../../globals/internal/collection-helpers';
import CDSHeaderMenuItem from './header-menu-item';
import styles from './header.scss';
import { carbonElement as customElement } from '../../globals/decorators/carbon-element';

/**
 * Header menu.
 *
 * @element cds-header-menu
 * @csspart trigger The trigger button.
 * @csspart trigger-icon The trigger button icon.
 * @csspart menu-body The menu body.
 */
@customElement(`${prefix}-header-menu`)
class CDSHeaderMenu extends HostListenerMixin(FocusMixin(LitElement)) {
  /**
   * The trigger button.
   */
  @query('[part="trigger"]')
  protected _topMenuItem!: HTMLElement;

  /**
   * keeps track if header menu has any active submenus
   */
  private _hasActiveChildren = false;

  /**
   * Handles `click` event handler on this element.
   */
  private _handleClick() {
    this._handleUserInitiatedToggle();
  }

  /**
   * Handler for the `keydown` event on the trigger button.
   */
  @HostListener('keydown')
  // @ts-ignore: The decorator refers to this method but TS thinks this method is not referred to
  private _handleKeydownTrigger({ key }: KeyboardEvent) {
    if (key === 'Esc' || key === 'Escape') {
      this._handleUserInitiatedToggle(false);
    }
  }

  /**
   * Handles user-initiated toggling the open state.
   *
   * @param [force] If specified, forces the open state to the given one.
   */
  private _handleUserInitiatedToggle(force: boolean = !this.expanded) {
    this.expanded = force;
    if (!force) {
      this._topMenuItem.focus();
    }
  }

  /**
   * Handles `blur` event handler on this element.
   */
  @HostListener('focusout')
  // @ts-ignore: The decorator refers to this method but TS thinks this method is not referred to
  private _handleBlur({ relatedTarget }: FocusEvent) {
    if (!this.contains(relatedTarget as Node)) {
      this.expanded = false;
    }
  }

  /**
   * `true` if the menu should be expanded.
   */
  @property({ type: Boolean, reflect: true })
  expanded = false;

  /**
   * Applies selected styles to the item if a user sets this to true and `aria-current !== 'page'`.
   */
  @property({ type: Boolean, attribute: 'is-active', reflect: true })
  isActive = false;

  /**
   * The content of the trigger button.
   */
  @property({ attribute: 'trigger-content' })
  triggerContent = '';

  /**
   * The `aria-label` attribute for the menu UI.
   */
  @property({ attribute: 'menu-label' })
  menuLabel!: string;

  connectedCallback() {
    if (!this.hasAttribute('role')) {
      this.setAttribute('role', 'listitem');
    }
    const { selectorItem } = this.constructor as typeof CDSHeaderMenu;
    forEach(this.querySelectorAll(selectorItem), (elem) => {
      if ((elem as CDSHeaderMenuItem).isActive === true) {
        this._hasActiveChildren = true;
      }
    });

    super.connectedCallback();
  }

  updated(changedProperties) {
    if (changedProperties.has('expanded')) {
      const { selectorItem } = this.constructor as typeof CDSHeaderMenu;
      const { expanded } = this;
      forEach(this.querySelectorAll(selectorItem), (elem) => {
        (elem as HTMLElement).tabIndex = expanded ? 0 : -1;
      });
    }
  }

  render() {
    const {
      expanded,
      isActive,
      triggerContent,
      menuLabel,
      _hasActiveChildren,
      _handleClick: handleClick,
    } = this;

    const linkClasses = classMap({
      [`${prefix}--header__menu-item`]: true,
      [`${prefix}--header__menu-title`]: true,
      [`${prefix}--header__menu-item--current`]:
        isActive || (_hasActiveChildren && !expanded),
    });

    return html`
      <a
        part="trigger"
        role="button"
        tabindex="0"
        class="${linkClasses}"
        href="javascript:void 0"
        aria-haspopup="menu"
        aria-expanded="${String(Boolean(expanded))}"
        @click=${handleClick}>
        ${triggerContent}${ChevronDownGlyph({
          part: 'trigger-icon',
          class: `${prefix}--header__menu-arrow`,
        })}
      </a>
      <ul
        part="menu-body"
        class="${prefix}--header__menu"
        aria-label="${ifDefined(menuLabel)}">
        <slot></slot>
      </ul>
    `;
  }

  /**
   * A selector that will return the menu items.
   */
  static get selectorItem() {
    return `${prefix}-header-menu-item`;
  }

  static shadowRootOptions = {
    ...LitElement.shadowRootOptions,
    delegatesFocus: true,
  };
  static styles = styles; // `styles` here is a `CSSResult` generated by custom WebPack loader
}

export default CDSHeaderMenu;<|MERGE_RESOLUTION|>--- conflicted
+++ resolved
@@ -7,16 +7,10 @@
  * LICENSE file in the root directory of this source tree.
  */
 
-<<<<<<< HEAD
 import { ifDefined } from 'lit/directives/if-defined.js';
 import { LitElement, html } from 'lit';
-import { property, customElement, query } from 'lit/decorators.js';
+import { property, query } from 'lit/decorators.js';
 import { classMap } from 'lit/directives/class-map.js';
-=======
-import settings from 'carbon-components/es/globals/js/settings';
-import { ifDefined } from 'lit-html/directives/if-defined';
-import { html, property, query, LitElement } from 'lit-element';
->>>>>>> 3f4c438f
 import ChevronDownGlyph from '@carbon/icons/lib/chevron--down/16';
 import { prefix } from '../../globals/settings';
 import FocusMixin from '../../globals/mixins/focus';
