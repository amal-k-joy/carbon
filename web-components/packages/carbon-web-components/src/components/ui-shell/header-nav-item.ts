/**
 * @license
 *
 * Copyright IBM Corp. 2019, 2023
 *
 * This source code is licensed under the Apache-2.0 license found in the
 * LICENSE file in the root directory of this source tree.
 */

<<<<<<< HEAD
import { ifDefined } from 'lit/directives/if-defined.js';
import { classMap } from 'lit/directives/class-map.js';
import { LitElement, html } from 'lit';
import { property, customElement } from 'lit/decorators.js';
import { prefix } from '../../globals/settings';
=======
import settings from 'carbon-components/es/globals/js/settings';
import { ifDefined } from 'lit-html/directives/if-defined';
import { html, property, LitElement } from 'lit-element';
>>>>>>> 3f4c438f
import FocusMixin from '../../globals/mixins/focus';
import styles from './header.scss';
import { carbonElement as customElement } from '../../globals/decorators/carbon-element';

/**
 * Header nav item.
 *
 * @element cds-header-nav-item
 * @csspart link The link.
 * @csspart title The title.
 */
@customElement(`${prefix}-header-nav-item`)
class CDSHeaderNavItem extends FocusMixin(LitElement) {
  /**
   * Link `href`.
   */
  @property()
  href!: string;

  /**
   * The title.
   */
  @property()
  title!: string;

  /**
   * Applies selected styles to the item if a user sets this to true and `aria-current !== 'page'`.
   */
  @property({ type: Boolean, attribute: 'is-active' })
  isActive = false;

  /**
   * indicates that this element represents the current item
   */
  @property({ type: String, attribute: 'aria-current' })
  ariaCurrent;

  /**
   * As child of <ul>, this element must have role of listitem
   */
  @property({ reflect: true })
  role: string = 'listitem';

  render() {
    const { ariaCurrent, href, isActive, title } = this;
    const linkClass = classMap({
      [`${prefix}--header__menu-item`]: true,
      [`${prefix}--header__menu-item--current`]:
        isActive && ariaCurrent !== 'page',
    });

    return html`
      <a
        part="link"
        class="${linkClass}"
        tabindex="0"
        href="${ifDefined(href)}">
        <span part="title" class="${prefix}--text-truncate--end"
          ><slot>${title}</slot></span
        >
      </a>
    `;
  }

  static shadowRootOptions = {
    ...LitElement.shadowRootOptions,
    delegatesFocus: true,
  };
  static styles = styles; // `styles` here is a `CSSResult` generated by custom WebPack loader
}

export default CDSHeaderNavItem;<|MERGE_RESOLUTION|>--- conflicted
+++ resolved
@@ -7,17 +7,11 @@
  * LICENSE file in the root directory of this source tree.
  */
 
-<<<<<<< HEAD
 import { ifDefined } from 'lit/directives/if-defined.js';
 import { classMap } from 'lit/directives/class-map.js';
 import { LitElement, html } from 'lit';
-import { property, customElement } from 'lit/decorators.js';
+import { property } from 'lit/decorators.js';
 import { prefix } from '../../globals/settings';
-=======
-import settings from 'carbon-components/es/globals/js/settings';
-import { ifDefined } from 'lit-html/directives/if-defined';
-import { html, property, LitElement } from 'lit-element';
->>>>>>> 3f4c438f
 import FocusMixin from '../../globals/mixins/focus';
 import styles from './header.scss';
 import { carbonElement as customElement } from '../../globals/decorators/carbon-element';
