--- conflicted
+++ resolved
@@ -7,15 +7,9 @@
  * LICENSE file in the root directory of this source tree.
  */
 
-<<<<<<< HEAD
 import { LitElement, html } from 'lit';
-import { property, customElement, query } from 'lit/decorators.js';
+import { property, query } from 'lit/decorators.js';
 import { classMap } from 'lit/directives/class-map.js';
-=======
-import { LitElement, html, property, query } from 'lit-element';
-import { classMap } from 'lit-html/directives/class-map';
-import settings from 'carbon-components/es/globals/js/settings';
->>>>>>> 3f4c438f
 import WarningFilled16 from '@carbon/icons/lib/warning--filled/16';
 import WarningAltFilled16 from '@carbon/icons/lib/warning--alt--filled/16';
 import { prefix } from '../../globals/settings';
