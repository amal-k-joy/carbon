/**
 * @license
 *
 * Copyright IBM Corp. 2019, 2023
 *
 * This source code is licensed under the Apache-2.0 license found in the
 * LICENSE file in the root directory of this source tree.
 */

import { html } from 'lit';
import { select, boolean } from '@storybook/addon-knobs';
import View16 from '@carbon/icons/lib/view/16';
import FolderOpen16 from '@carbon/icons/lib/folder--open/16';
import Folders16 from '@carbon/icons/lib/folders/16';

import textNullable from '../../../.storybook/knob-text-nullable';
import { ifDefined } from 'lit/directives/if-defined.js';
import { prefix } from '../../globals/settings';
import './index';
import '../icon-button/index';
<<<<<<< HEAD
import styles from './slug-story.scss?lit';
=======
import styles from './slug-story.scss';
import storyDocs from './slug-story.mdx';
>>>>>>> ba48fa66

import { POPOVER_ALIGNMENT } from '../popover/defs';
import { SLUG_SIZE } from './defs';

const tooltipAlignments = {
  [`top`]: POPOVER_ALIGNMENT.TOP,
  [`top-left`]: POPOVER_ALIGNMENT.TOP_LEFT,
  [`top-right`]: POPOVER_ALIGNMENT.TOP_RIGHT,
  [`bottom`]: POPOVER_ALIGNMENT.BOTTOM,
  [`bottom-left`]: POPOVER_ALIGNMENT.BOTTOM_LEFT,
  [`bottom-right`]: POPOVER_ALIGNMENT.BOTTOM_RIGHT,
  [`left`]: POPOVER_ALIGNMENT.LEFT,
  [`left-bottom`]: POPOVER_ALIGNMENT.LEFT_BOTTOM,
  [`left-top`]: POPOVER_ALIGNMENT.LEFT_TOP,
  [`right`]: POPOVER_ALIGNMENT.RIGHT,
  [`right-bottom`]: POPOVER_ALIGNMENT.RIGHT_BOTTOM,
  [`right-top`]: POPOVER_ALIGNMENT.RIGHT_TOP,
};

const sizes = {
  [`Mini size (${SLUG_SIZE.MINI})`]: SLUG_SIZE.MINI,
  [`2XS size (${SLUG_SIZE.EXTRA_EXTRA_SMALL})`]: SLUG_SIZE.EXTRA_EXTRA_SMALL,
  [`XS size (${SLUG_SIZE.EXTRA_SMALL})`]: SLUG_SIZE.EXTRA_SMALL,
  [`Small size (${SLUG_SIZE.SMALL})`]: SLUG_SIZE.SMALL,
  [`Medium size (${SLUG_SIZE.MEDIUM})`]: SLUG_SIZE.MEDIUM,
  [`Large size (${SLUG_SIZE.LARGE})`]: SLUG_SIZE.LARGE,
  [`XL size (${SLUG_SIZE.EXTRA_LARGE})`]: SLUG_SIZE.EXTRA_LARGE,
};

const content = html`
  <div slot="body-text">
    <p class="secondary">AI Explained</p>
    <h1>84%</h1>
    <p class="secondary bold">Confidence score</p>
    <p class="secondary">
      Lorem ipsum dolor sit amet, di os consectetur adipiscing elit, sed do
      eiusmod tempor incididunt ut fsil labore et dolore magna aliqua.
    </p>
    <hr />
    <p class="secondary">Model type</p>
    <p class="bold">Foundation model</p>
  </div>
`;

const hollowContent = html`<span slot="body-text"
  >AI was used to generate this content</span
>`;

const actions = html`
  <cds-icon-button kind="ghost" slot="actions" size="lg">
    ${View16({ slot: 'icon' })}
    <span slot="tooltip-content"> View </span>
  </cds-icon-button>
  <cds-icon-button kind="ghost" slot="actions" size="lg">
    ${FolderOpen16({ slot: 'icon' })}
    <span slot="tooltip-content"> Open folder</span>
  </cds-icon-button>
  <cds-icon-button kind="ghost" slot="actions" size="lg">
    ${Folders16({ slot: 'icon' })}
    <span slot="tooltip-content"> Folders </span>
  </cds-icon-button>
  <cds-slug-action-button>View Literature</cds-slug-action-button>
`;

export const Default = () => {
  return html`
    <style>
      ${styles}
    </style>
    <div class="slug-container">
      <cds-slug size="mini" alignment="bottom-left"> ${content} </cds-slug>
      <cds-slug size="2xs" alignment="bottom-left"> ${content} </cds-slug>
      <cds-slug size="xs" alignment="bottom-left"> ${content} </cds-slug>
      <cds-slug size="sm" alignment="bottom-left"> ${content} </cds-slug>
      <cds-slug size="md" alignment="bottom-left"> ${content} </cds-slug>
      <cds-slug size="lg" alignment="bottom-left"> ${content} </cds-slug>
      <cds-slug size="xl" alignment="bottom-left"> ${content} </cds-slug>
    </div>
    <div class="slug-container">
      <cds-slug size="mini" kind="hollow" alignment="bottom-left">
        ${hollowContent}
      </cds-slug>
      <cds-slug size="2xs" kind="hollow" alignment="bottom-left">
        ${hollowContent}
      </cds-slug>
      <cds-slug size="xs" kind="hollow" alignment="bottom-left">
        ${hollowContent}
      </cds-slug>
    </div>
    <div class="slug-container">
      <cds-slug size="sm" kind="inline" alignment="bottom-left">
        ${content}
      </cds-slug>
      <cds-slug size="md" kind="inline" alignment="bottom-left">
        ${content}
      </cds-slug>
      <cds-slug size="lg" kind="inline" alignment="bottom-left">
        ${content}
      </cds-slug>
    </div>
    <div class="slug-container">
      <cds-slug
        size="sm"
        kind="inline"
        ai-text-label="Text goes here"
        alignment="bottom-left">
        ${content}
      </cds-slug>
      <cds-slug
        size="md"
        kind="inline"
        ai-text-label="Text goes here"
        alignment="bottom-left">
        ${content}
      </cds-slug>
      <cds-slug
        size="lg"
        kind="inline"
        ai-text-label="Text goes here"
        alignment="bottom-left">
        ${content}
      </cds-slug>
    </div>
    <div class="slug-container">
      <cds-slug
        size="sm"
        kind="inline"
        dot-type="hollow"
        alignment="bottom-left">
        ${hollowContent}
      </cds-slug>
      <cds-slug
        size="md"
        kind="inline"
        dot-type="hollow"
        alignment="bottom-left">
        ${hollowContent}
      </cds-slug>
      <cds-slug
        size="lg"
        kind="inline"
        dot-type="hollow"
        alignment="bottom-left">
        ${hollowContent}
      </cds-slug>
    </div>
    <div class="slug-container">
      <cds-slug
        size="sm"
        kind="inline"
        dot-type="hollow"
        ai-text-label="Text goes here"
        alignment="bottom-left">
        ${hollowContent}
      </cds-slug>
      <cds-slug
        size="md"
        kind="inline"
        dot-type="hollow"
        ai-text-label="Text goes here"
        alignment="bottom-left">
        ${hollowContent}
      </cds-slug>
      <cds-slug
        size="lg"
        kind="inline"
        dot-type="hollow"
        ai-text-label="Text goes here"
        alignment="bottom-left">
        ${hollowContent}
      </cds-slug>
    </div>
  `;
};

export const Playground = (args) => {
  const { alignment, aiTextLabel, size, kind, dotType, revertActive } =
    args?.[`${prefix}-slug`] ?? {};
  return html`
    <style>
      ${styles}
    </style>
    <div class="slug-container">
      <cds-slug
        alignment="${ifDefined(alignment)}"
        size="${size}"
        kind="${kind}"
        dot-type="${dotType}"
        ai-text-label="${aiTextLabel}"
        ?revert-active="${revertActive}">
        ${kind === 'hollow' || dotType === 'hollow' ? hollowContent : content}
        ${kind === 'hollow' || dotType === 'hollow' ? '' : actions}
      </cds-slug>
    </div>
  `;
};

Playground.parameters = {
  knobs: {
    [`${prefix}-slug`]: () => {
      const kind = select(
        'Kind (kind)',
        ['default', 'hollow', 'inline'],
        'default'
      );
      const dotType =
        kind === 'inline'
          ? select('DotType (dotType)', ['default', 'hollow'], 'default')
          : ``;

      return {
        alignment: select(
          'Slug alignment to trigger button (alignment)',
          tooltipAlignments,
          POPOVER_ALIGNMENT.BOTTOM
        ),
        size: select('Slug size (size)', sizes, SLUG_SIZE.MEDIUM),
        kind,
        dotType,
        aiTextLabel: textNullable('Ai text label', ''),
        revertActive: boolean('Revert active', false),
      };
    },
  },
};

export default {
  title: 'Experimental/Slug',
  parameters: {
    ...storyDocs.parameters,
  },
};<|MERGE_RESOLUTION|>--- conflicted
+++ resolved
@@ -18,12 +18,8 @@
 import { prefix } from '../../globals/settings';
 import './index';
 import '../icon-button/index';
-<<<<<<< HEAD
 import styles from './slug-story.scss?lit';
-=======
-import styles from './slug-story.scss';
 import storyDocs from './slug-story.mdx';
->>>>>>> ba48fa66
 
 import { POPOVER_ALIGNMENT } from '../popover/defs';
 import { SLUG_SIZE } from './defs';
