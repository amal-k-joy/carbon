--- conflicted
+++ resolved
@@ -7,17 +7,10 @@
  * LICENSE file in the root directory of this source tree.
  */
 
-<<<<<<< HEAD
 import { html } from 'lit';
-import { property, customElement, state, query } from 'lit/decorators.js';
+import { property, state, query } from 'lit/decorators.js';
 import { classMap } from 'lit/directives/class-map.js';
 import { prefix } from '../../globals/settings';
-=======
-import { classMap } from 'lit-html/directives/class-map';
-import { html, property, query } from 'lit-element';
-import ChevronDown16 from '@carbon/icons/lib/chevron--down/16';
-import settings from 'carbon-components/es/globals/js/settings';
->>>>>>> 3f4c438f
 import HostListenerMixin from '../../globals/mixins/host-listener';
 import HostListener from '../../globals/decorators/host-listener';
 import { forEach } from '../../globals/internal/collection-helpers';
